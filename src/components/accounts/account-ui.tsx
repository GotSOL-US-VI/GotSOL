'use client'

import { useWalletAdapterCompat } from '@/hooks/useWalletAdapterCompat'
import { LAMPORTS_PER_SOL, PublicKey } from '@solana/web3.js'
import { IconRefresh } from '@tabler/icons-react'
import { useQueryClient } from '@tanstack/react-query'
import { useMemo, useState } from 'react'
import { AppModal, ellipsify } from '../ui/ui-layout'
import { useCluster } from '../cluster/cluster-data-access'
import { ExplorerLink } from '../cluster/cluster-ui'
import {
  useGetBalance,
  useGetSignatures,
  useGetTokenAccounts,
  useRequestAirdrop,
  useTransferSol,
} from './account-data-access'

export function AccountBalance({ address }: { address: PublicKey }) {
  const query = useGetBalance({ address })

  return (
    <div>
      <h1 className="text-5xl font-bold cursor-pointer" onClick={() => query.refetch()}>
        {query.data ? <BalanceSol balance={query.data} /> : '...'} SOL
      </h1>
    </div>
  )
}
export function AccountChecker() {
  const { publicKey } = useWalletAdapterCompat()
  if (!publicKey) {
    return null
  }
  return <AccountBalanceCheck address={publicKey} />
}
export function AccountBalanceCheck({ address }: { address: PublicKey }) {
  const { cluster } = useCluster()
  const mutation = useRequestAirdrop({ address })
  const query = useGetBalance({ address })

  if (query.isLoading) {
    return null
  }
  if (query.isError || !query.data) {
    return (
      <div className="alert alert-warning text-warning-content/80 rounded-none flex justify-center bold">
        <span>
          You have 0 SOL in this account. Give us your public key and we will seed your account so you can demo the application.     
          <br></br>
          Click the login bubble in the top right, then copy the publick key at the top or click Recieve and copy it there, then send it to Ryan.
             </span>
        <button
<<<<<<< HEAD
          className="btn btn-xs btn-neutral"
          onClick={() => {console.log("air~~~~~~~~~~");mutation.mutateAsync(1).catch((err) => console.log(err));}}
=======
          className="btn btn-xs btn-yellow"
          style={{ opacity: 0 }}
          onClick={() => mutation.mutateAsync(1).catch((err) => console.log(err))}
>>>>>>> 0de7be6c
        >
        </button>
      </div>
    )
  }
  return null
}

export function AccountButtons({ address }: { address: PublicKey }) {
  const wallet = useWalletAdapterCompat()
  const { cluster } = useCluster()
  const [showAirdropModal, setShowAirdropModal] = useState(false)
  const [showReceiveModal, setShowReceiveModal] = useState(false)
  const [showSendModal, setShowSendModal] = useState(false)

  return (
    <div>
      <ModalAirdrop hide={() => setShowAirdropModal(false)} address={address} show={showAirdropModal} />
      <ModalReceive address={address} show={showReceiveModal} hide={() => setShowReceiveModal(false)} />
      <ModalSend address={address} show={showSendModal} hide={() => setShowSendModal(false)} />
      <div className="space-x-2">
        {/* <button
          disabled={cluster.network?.includes('mainnet')}
          className="btn btn-xs lg:btn-md btn-outline"
          onClick={() => setShowAirdropModal(true)}
        >
          Airdrop
        </button> */}
        <button
          disabled={wallet.publicKey?.toString() !== address.toString()}
          className="btn btn-xs lg:btn-md btn-outline"
          onClick={() => setShowSendModal(true)}
        >
          Send
        </button>
        <button className="btn btn-xs lg:btn-md btn-outline" onClick={() => setShowReceiveModal(true)}>
          Receive
        </button>
      </div>
    </div>
  )
}

export function AccountTokens({ address }: { address: PublicKey }) {
  const [showAll, setShowAll] = useState(false)
  const query = useGetTokenAccounts({ address })
  const client = useQueryClient()
  const items = useMemo(() => {
    if (showAll) return query.data
    return query.data?.slice(0, 5)
  }, [query.data, showAll])

  return (
    <div className="space-y-2">
      <div className="justify-between">
        <div className="flex justify-between">
          <h2 className="text-2xl font-bold">Token Accounts</h2>
          <div className="space-x-2">
            {query.isLoading ? (
              <span className="loading loading-spinner"></span>
            ) : (
              <button
                className="btn btn-sm btn-outline"
                onClick={async () => {
                  await query.refetch()
                  await client.invalidateQueries({
                    queryKey: ['getTokenAccountBalance'],
                  })
                }}
              >
                <IconRefresh size={16} />
              </button>
            )}
          </div>
        </div>
      </div>
      {query.isError && <pre className="alert alert-error">Error: {query.error?.message.toString()}</pre>}
      {query.isSuccess && (
        <div>
          {query.data.length === 0 ? (
            <div>No token accounts found.</div>
          ) : (
            <table className="table border-4 rounded-lg border-separate border-base-300">
              <thead>
                <tr>
                  <th>Public Key</th>
                  <th>Mint</th>
                  <th className="text-right">Balance</th>
                </tr>
              </thead>
              <tbody>
                {items?.map(({ account, pubkey }) => (
                  <tr key={pubkey.toString()}>
                    <td>
                      <div className="flex space-x-2">
                        <span className="font-mono">
                          <ExplorerLink label={ellipsify(pubkey.toString())} path={`account/${pubkey.toString()}`} />
                        </span>
                      </div>
                    </td>
                    <td>
                      <div className="flex space-x-2">
                        <span className="font-mono">
                          <ExplorerLink
                            label={ellipsify(account.data.parsed.info.mint)}
                            path={`account/${account.data.parsed.info.mint.toString()}`}
                          />
                        </span>
                      </div>
                    </td>
                    <td className="text-right">
                      <span className="font-mono">{account.data.parsed.info.tokenAmount.uiAmount}</span>
                    </td>
                  </tr>
                ))}

                {(query.data?.length ?? 0) > 5 && (
                  <tr>
                    <td colSpan={4} className="text-center">
                      <button className="btn btn-xs btn-outline" onClick={() => setShowAll(!showAll)}>
                        {showAll ? 'Show Less' : 'Show All'}
                      </button>
                    </td>
                  </tr>
                )}
              </tbody>
            </table>
          )}
        </div>
      )}
    </div>
  )
}

export function AccountTransactions({ address }: { address: PublicKey }) {
  const query = useGetSignatures({ address })
  const [showAll, setShowAll] = useState(false)

  const items = useMemo(() => {
    if (showAll) return query.data
    return query.data?.slice(0, 5)
  }, [query.data, showAll])

  return (
    <div className="space-y-2">
      <div className="flex justify-between">
        <h2 className="text-2xl font-bold">Transaction History</h2>
        <div className="space-x-2">
          {query.isLoading ? (
            <span className="loading loading-spinner"></span>
          ) : (
            <button className="btn btn-sm btn-outline" onClick={() => query.refetch()}>
              <IconRefresh size={16} />
            </button>
          )}
        </div>
      </div>
      {query.isError && <pre className="alert alert-error">Error: {query.error?.message.toString()}</pre>}
      {query.isSuccess && (
        <div>
          {query.data.length === 0 ? (
            <div>No transactions found.</div>
          ) : (
            <table className="table border-4 rounded-lg border-separate border-base-300">
              <thead>
                <tr>
                  <th>Signature</th>
                  <th className="text-right">Slot</th>
                  <th>Block Time</th>
                  <th className="text-right">Status</th>
                </tr>
              </thead>
              <tbody>
                {items?.map((item) => (
                  <tr key={item.signature}>
                    <th className="font-mono">
                      <ExplorerLink path={`tx/${item.signature}`} label={ellipsify(item.signature, 8)} />
                    </th>
                    <td className="font-mono text-right">
                      <ExplorerLink path={`block/${item.slot}`} label={item.slot.toString()} />
                    </td>
                    <td>{new Date((item.blockTime ?? 0) * 1000).toISOString()}</td>
                    <td className="text-right">
                      {item.err ? (
                        <div className="badge badge-error" title={JSON.stringify(item.err)}>
                          Failed
                        </div>
                      ) : (
                        <div className="badge badge-success">Success</div>
                      )}
                    </td>
                  </tr>
                ))}
                {(query.data?.length ?? 0) > 5 && (
                  <tr>
                    <td colSpan={4} className="text-center">
                      <button className="btn btn-xs btn-outline" onClick={() => setShowAll(!showAll)}>
                        {showAll ? 'Show Less' : 'Show All'}
                      </button>
                    </td>
                  </tr>
                )}
              </tbody>
            </table>
          )}
        </div>
      )}
    </div>
  )
}

function BalanceSol({ balance }: { balance: number }) {
  return <span>{Math.round((balance / LAMPORTS_PER_SOL) * 100000) / 100000}</span>
}

function ModalReceive({ hide, show, address }: { hide: () => void; show: boolean; address: PublicKey }) {
  return (
    <AppModal title="Receive" hide={hide} show={show}>
      <p>Receive assets by sending them to your public key:</p>
      <code>{address.toString()}</code>
    </AppModal>
  )
}

function ModalAirdrop({ hide, show, address }: { hide: () => void; show: boolean; address: PublicKey }) {
  const mutation = useRequestAirdrop({ address })
  const [amount, setAmount] = useState('2')

  return (
    <AppModal
      hide={hide}
      show={show}
      title="Airdrop"
      submitDisabled={!amount || mutation.isPending}
      submitLabel="Request Airdrop"
      submit={() => mutation.mutateAsync(parseFloat(amount)).then(() => hide())}
    >
      <input
        disabled={mutation.isPending}
        type="number"
        step="any"
        min="1"
        placeholder="Amount"
        className="input input-bordered w-full"
        value={amount}
        onChange={(e) => setAmount(e.target.value)}
      />
    </AppModal>
  )
}

function ModalSend({ hide, show, address }: { hide: () => void; show: boolean; address: PublicKey }) {
  const wallet = useWalletAdapterCompat()
  const mutation = useTransferSol({ address })
  const [destination, setDestination] = useState('')
  const [amount, setAmount] = useState('1')

  if (!address || !wallet.sendTransaction) {
    return <div>Wallet not connected</div>
  }

  return (
    <AppModal
      hide={hide}
      show={show}
      title="Send"
      submitDisabled={!destination || !amount || mutation.isPending}
      submitLabel="Send"
      submit={() => {
        mutation
          .mutateAsync({
            destination: new PublicKey(destination),
            amount: parseFloat(amount),
          })
          .then(() => hide())
      }}
    >
      <input
        disabled={mutation.isPending}
        type="text"
        placeholder="Destination"
        className="input input-bordered w-full"
        value={destination}
        onChange={(e) => setDestination(e.target.value)}
      />
      <input
        disabled={mutation.isPending}
        type="number"
        step="any"
        min="1"
        placeholder="Amount"
        className="input input-bordered w-full"
        value={amount}
        onChange={(e) => setAmount(e.target.value)}
      />
    </AppModal>
  )
}<|MERGE_RESOLUTION|>--- conflicted
+++ resolved
@@ -51,14 +51,8 @@
           Click the login bubble in the top right, then copy the publick key at the top or click Recieve and copy it there, then send it to Ryan.
              </span>
         <button
-<<<<<<< HEAD
           className="btn btn-xs btn-neutral"
-          onClick={() => {console.log("air~~~~~~~~~~");mutation.mutateAsync(1).catch((err) => console.log(err));}}
-=======
-          className="btn btn-xs btn-yellow"
-          style={{ opacity: 0 }}
-          onClick={() => mutation.mutateAsync(1).catch((err) => console.log(err))}
->>>>>>> 0de7be6c
+          onClick={() => {mutation.mutateAsync(1).catch((err) => console.log(err));}}
         >
         </button>
       </div>
